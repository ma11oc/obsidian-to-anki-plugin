--- conflicted
+++ resolved
@@ -24,10 +24,7 @@
 Basic (and reversed card) = Basic (and reversed card)
 Basic (optional reversed card) = Basic (optional reversed card)
 Basic (type in the answer) = Basic (type in the answer)
-<<<<<<< HEAD
 Cloze = C
-=======
-Cloze = Cloze
 
 [Custom Regexps]
 Basic = ((?:[^\n][\n]?)+) #flashcard\n+((?:[^\n][\n]?)+)
@@ -35,7 +32,6 @@
 Basic (optional reversed card) =
 Basic (type in the answer) =
 Cloze =
->>>>>>> 13c64e03
 
 [Syntax]
 Begin Note = START
@@ -43,9 +39,5 @@
 Begin Inline Note = STARTI
 End Inline Note = ENDI
 Target Deck Line = TARGET DECK
-<<<<<<< HEAD
 File Tags Line = FILE TAGS
-=======
-File Tags Line = FILE TAGS
-Delete Regex Note Line = DELETE
->>>>>>> 13c64e03
+Delete Regex Note Line = DELETE