--- conflicted
+++ resolved
@@ -1,9 +1,6 @@
 # Obsidian_to_Anki
-<<<<<<< HEAD
 Script to add flashcards from a text or markdown file to Anki. Run from the command line. Built with Obsidian markdown syntax in mind. Supports **user-defined custom syntax for flashcards.**
-=======
-Script to add flashcards from a properly-formatted file to Anki. Run from the command line. Built with Obsidian markdown syntax in mind. Supports user-defined custom syntax.
->>>>>>> 645aa5b5
+
 
 ## Setup
 1. Install the latest version of [Python](https://www.python.org/downloads/).
